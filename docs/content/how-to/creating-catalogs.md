--- conflicted
+++ resolved
@@ -90,13 +90,9 @@
 
 The following Flink SQL registers and uses a Paimon Hive catalog named `my_hive`. Metadata and table files are stored under `hdfs:///path/to/warehouse`. In addition, metadata is also stored in Hive metastore.
 
-<<<<<<< HEAD
-If your Hive requires security authentication such as Kerberos, LDAP, Ranger or you want the paimon table to be managed by Apache Atlas(Setting 'hive.metastore.event.listeners' in hive-site.xml). You can specify the hive-conf-dir parameter to the hive-site.xml file path.
-=======
 If your Hive requires security authentication such as Kerberos, LDAP, Ranger or you want the paimon table to be managed
 by Apache Atlas(Setting 'hive.metastore.event.listeners' in hive-site.xml). You can specify the hive-conf-dir and
 hadoop-conf-dir parameter to the hive-site.xml file path. 
->>>>>>> 04ea7cf7
 
 ```sql
 CREATE CATALOG my_hive WITH (
