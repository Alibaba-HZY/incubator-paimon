/*
 * Licensed to the Apache Software Foundation (ASF) under one
 * or more contributor license agreements.  See the NOTICE file
 * distributed with this work for additional information
 * regarding copyright ownership.  The ASF licenses this file
 * to you under the Apache License, Version 2.0 (the
 * "License"); you may not use this file except in compliance
 * with the License.  You may obtain a copy of the License at
 *
 *     http://www.apache.org/licenses/LICENSE-2.0
 *
 * Unless required by applicable law or agreed to in writing, software
 * distributed under the License is distributed on an "AS IS" BASIS,
 * WITHOUT WARRANTIES OR CONDITIONS OF ANY KIND, either express or implied.
 * See the License for the specific language governing permissions and
 * limitations under the License.
 */

package org.apache.paimon;

import org.apache.paimon.annotation.Documentation.ExcludeFromDocumentation;
import org.apache.paimon.annotation.Documentation.Immutable;
import org.apache.paimon.annotation.VisibleForTesting;
import org.apache.paimon.format.FileFormat;
import org.apache.paimon.format.FileFormatFactory.FormatContext;
import org.apache.paimon.fs.Path;
import org.apache.paimon.options.ConfigOption;
import org.apache.paimon.options.MemorySize;
import org.apache.paimon.options.Options;
import org.apache.paimon.options.description.DescribedEnum;
import org.apache.paimon.options.description.Description;
import org.apache.paimon.options.description.InlineElement;
import org.apache.paimon.utils.StringUtils;

import java.io.Serializable;
import java.lang.reflect.Field;
import java.time.Duration;
import java.util.ArrayList;
import java.util.Arrays;
import java.util.HashMap;
import java.util.HashSet;
import java.util.List;
import java.util.Map;
import java.util.Optional;
import java.util.Set;
import java.util.stream.Collectors;

import static org.apache.paimon.options.ConfigOptions.key;
import static org.apache.paimon.options.description.TextElement.text;

/** Core options for paimon. */
public class CoreOptions implements Serializable {

    public static final ConfigOption<Integer> BUCKET =
            key("bucket")
                    .intType()
                    .defaultValue(1)
                    .withDescription("Bucket number for file store.");

    @Immutable
    public static final ConfigOption<String> BUCKET_KEY =
            key("bucket-key")
                    .stringType()
                    .noDefaultValue()
                    .withDescription(
                            Description.builder()
                                    .text(
                                            "Specify the paimon distribution policy. Data is assigned"
                                                    + " to each bucket according to the hash value of bucket-key.")
                                    .linebreak()
                                    .text("If you specify multiple fields, delimiter is ','.")
                                    .linebreak()
                                    .text(
                                            "If not specified, the primary key will be used; "
                                                    + "if there is no primary key, the full row will be used.")
                                    .build());

    @ExcludeFromDocumentation("Internal use only")
    public static final ConfigOption<String> PATH =
            key("path")
                    .stringType()
                    .noDefaultValue()
                    .withDescription("The file path of this table in the filesystem.");

    public static final ConfigOption<FileFormatType> FILE_FORMAT =
            key("file.format")
                    .enumType(FileFormatType.class)
                    .defaultValue(FileFormatType.ORC)
                    .withDescription(
                            "Specify the message format of data files, currently orc, parquet and avro are supported.");

    public static final ConfigOption<String> ORC_BLOOM_FILTER_COLUMNS =
            key("orc.bloom.filter.columns")
                    .stringType()
                    .noDefaultValue()
                    .withDescription(
                            "A comma-separated list of columns for which to create a bloon filter when writing.");

    public static final ConfigOption<Double> ORC_BLOOM_FILTER_FPP =
            key("orc.bloom.filter.fpp")
                    .doubleType()
                    .defaultValue(0.05)
                    .withDescription(
                            "Define the default false positive probability for bloom filters.");

    public static final ConfigOption<Map<String, String>> FILE_COMPRESSION_PER_LEVEL =
            key("file.compression.per.level")
                    .mapType()
                    .defaultValue(new HashMap<>())
                    .withDescription(
                            "Define different compression policies for different level, you can add the conf like this:"
                                    + " 'file.compression.per.level' = '0:lz4,1:zlib', for orc file format, the compression value "
                                    + "could be NONE, ZLIB, SNAPPY, LZO, LZ4, for parquet file format, the compression value could be "
                                    + "UNCOMPRESSED, SNAPPY, GZIP, LZO, BROTLI, LZ4, ZSTD.");

    public static final ConfigOption<FileFormatType> MANIFEST_FORMAT =
            key("manifest.format")
                    .enumType(FileFormatType.class)
                    .defaultValue(FileFormatType.AVRO)
                    .withDescription("Specify the message format of manifest files.");

    public static final ConfigOption<MemorySize> MANIFEST_TARGET_FILE_SIZE =
            key("manifest.target-file-size")
                    .memoryType()
                    .defaultValue(MemorySize.ofMebiBytes(8))
                    .withDescription("Suggested file size of a manifest file.");

    public static final ConfigOption<Integer> MANIFEST_MERGE_MIN_COUNT =
            key("manifest.merge-min-count")
                    .intType()
                    .defaultValue(30)
                    .withDescription(
                            "To avoid frequent manifest merges, this parameter specifies the minimum number "
                                    + "of ManifestFileMeta to merge.");

    public static final ConfigOption<String> PARTITION_DEFAULT_NAME =
            key("partition.default-name")
                    .stringType()
                    .defaultValue("__DEFAULT_PARTITION__")
                    .withDescription(
                            "The default partition name in case the dynamic partition"
                                    + " column value is null/empty string.");

    public static final ConfigOption<Integer> SNAPSHOT_NUM_RETAINED_MIN =
            key("snapshot.num-retained.min")
                    .intType()
                    .defaultValue(10)
                    .withDescription("The minimum number of completed snapshots to retain.");

    public static final ConfigOption<Integer> SNAPSHOT_NUM_RETAINED_MAX =
            key("snapshot.num-retained.max")
                    .intType()
                    .defaultValue(Integer.MAX_VALUE)
                    .withDescription("The maximum number of completed snapshots to retain.");

    public static final ConfigOption<Duration> SNAPSHOT_TIME_RETAINED =
            key("snapshot.time-retained")
                    .durationType()
                    .defaultValue(Duration.ofHours(1))
                    .withDescription("The maximum time of completed snapshots to retain.");

    public static final ConfigOption<Duration> CONTINUOUS_DISCOVERY_INTERVAL =
            key("continuous.discovery-interval")
                    .durationType()
                    .defaultValue(Duration.ofSeconds(1))
                    .withDescription("The discovery interval of continuous reading.");

    @Immutable
    public static final ConfigOption<MergeEngine> MERGE_ENGINE =
            key("merge-engine")
                    .enumType(MergeEngine.class)
                    .defaultValue(MergeEngine.DEDUPLICATE)
                    .withDescription("Specify the merge engine for table with primary key.");

    public static final ConfigOption<Boolean> PARTIAL_UPDATE_IGNORE_DELETE =
            key("partial-update.ignore-delete")
                    .booleanType()
                    .defaultValue(false)
                    .withDescription("Whether to ignore delete records in partial-update mode.");

    @Immutable
    public static final ConfigOption<WriteMode> WRITE_MODE =
            key("write-mode")
                    .enumType(WriteMode.class)
                    .defaultValue(WriteMode.CHANGE_LOG)
                    .withDescription("Specify the write mode for table.");

    public static final ConfigOption<Boolean> WRITE_ONLY =
            key("write-only")
                    .booleanType()
                    .defaultValue(false)
                    .withDeprecatedKeys("write.compaction-skip")
                    .withDescription(
                            "If set to true, compactions and snapshot expiration will be skipped. "
                                    + "This option is used along with dedicated compact jobs.");

    public static final ConfigOption<MemorySize> SOURCE_SPLIT_TARGET_SIZE =
            key("source.split.target-size")
                    .memoryType()
                    .defaultValue(MemorySize.ofMebiBytes(128))
                    .withDescription("Target size of a source split when scanning a bucket.");

    public static final ConfigOption<MemorySize> SOURCE_SPLIT_OPEN_FILE_COST =
            key("source.split.open-file-cost")
                    .memoryType()
                    .defaultValue(MemorySize.ofMebiBytes(4))
                    .withDescription(
                            "Open file cost of a source file. It is used to avoid reading"
                                    + " too many files with a source split, which can be very slow.");

    public static final ConfigOption<MemorySize> WRITE_BUFFER_SIZE =
            key("write-buffer-size")
                    .memoryType()
                    .defaultValue(MemorySize.parse("256 mb"))
                    .withDescription(
                            "Amount of data to build up in memory before converting to a sorted on-disk file.");

    public static final ConfigOption<Boolean> WRITE_BUFFER_SPILLABLE =
            key("write-buffer-spillable")
                    .booleanType()
                    .noDefaultValue()
                    .withDescription(
                            "Whether the write buffer can be spillable. Enabled by default when using object storage.");

    public static final ConfigOption<Integer> LOCAL_SORT_MAX_NUM_FILE_HANDLES =
            key("local-sort.max-num-file-handles")
                    .intType()
                    .defaultValue(128)
                    .withDescription(
                            "The maximal fan-in for external merge sort. It limits the number of file handles. "
                                    + "If it is too small, may cause intermediate merging. But if it is too large, "
                                    + "it will cause too many files opened at the same time, consume memory and lead to random reading.");

    public static final ConfigOption<MemorySize> PAGE_SIZE =
            key("page-size")
                    .memoryType()
                    .defaultValue(MemorySize.parse("64 kb"))
                    .withDescription("Memory page size.");

    public static final ConfigOption<MemorySize> TARGET_FILE_SIZE =
            key("target-file-size")
                    .memoryType()
                    .defaultValue(MemorySize.ofMebiBytes(128))
                    .withDescription("Target size of a file.");

    public static final ConfigOption<Integer> NUM_SORTED_RUNS_COMPACTION_TRIGGER =
            key("num-sorted-run.compaction-trigger")
                    .intType()
                    .defaultValue(5)
                    .withDescription(
                            "The sorted run number to trigger compaction. Includes level0 files (one file one sorted run) and "
                                    + "high-level runs (one level one sorted run).");

    public static final ConfigOption<Integer> NUM_SORTED_RUNS_STOP_TRIGGER =
            key("num-sorted-run.stop-trigger")
                    .intType()
                    .noDefaultValue()
                    .withDescription(
                            "The number of sorted runs that trigger the stopping of writes,"
                                    + " the default value is 'num-sorted-run.compaction-trigger' + 1.");

    public static final ConfigOption<Integer> NUM_LEVELS =
            key("num-levels")
                    .intType()
                    .noDefaultValue()
                    .withDescription(
                            "Total level number, for example, there are 3 levels, including 0,1,2 levels.");

    public static final ConfigOption<Boolean> COMMIT_FORCE_COMPACT =
            key("commit.force-compact")
                    .booleanType()
                    .defaultValue(false)
                    .withDescription("Whether to force a compaction before commit.");

    public static final ConfigOption<Integer> COMPACTION_MAX_SIZE_AMPLIFICATION_PERCENT =
            key("compaction.max-size-amplification-percent")
                    .intType()
                    .defaultValue(200)
                    .withDescription(
                            "The size amplification is defined as the amount (in percentage) of additional storage "
                                    + "needed to store a single byte of data in the merge tree for changelog mode table.");

    public static final ConfigOption<Integer> COMPACTION_SIZE_RATIO =
            key("compaction.size-ratio")
                    .intType()
                    .defaultValue(1)
                    .withDescription(
                            "Percentage flexibility while comparing sorted run size for changelog mode table. If the candidate sorted run(s) "
                                    + "size is 1% smaller than the next sorted run's size, then include next sorted run "
                                    + "into this candidate set.");

    public static final ConfigOption<Integer> COMPACTION_MIN_FILE_NUM =
            key("compaction.min.file-num")
                    .intType()
                    .defaultValue(5)
                    .withDescription(
                            "For file set [f_0,...,f_N], the minimum file number which satisfies "
                                    + "sum(size(f_i)) >= targetFileSize to trigger a compaction for "
                                    + "append-only table. This value avoids almost-full-file to be compacted, "
                                    + "which is not cost-effective.");

    public static final ConfigOption<Integer> COMPACTION_MAX_FILE_NUM =
            key("compaction.max.file-num")
                    .intType()
                    .defaultValue(50)
                    .withDeprecatedKeys("compaction.early-max.file-num")
                    .withDescription(
                            "For file set [f_0,...,f_N], the maximum file number to trigger a compaction "
                                    + "for append-only table, even if sum(size(f_i)) < targetFileSize. This value "
                                    + "avoids pending too much small files, which slows down the performance.");

    public static final ConfigOption<Integer> COMPACTION_MAX_SORTED_RUN_NUM =
            key("compaction.max-sorted-run-num")
                    .intType()
                    .defaultValue(Integer.MAX_VALUE)
                    .withDescription(
                            "The maximum sorted run number to pick for compaction. "
                                    + "This value avoids merging too much sorted runs at the same time during compaction, "
                                    + "which may lead to OutOfMemoryError.");

    public static final ConfigOption<ChangelogProducer> CHANGELOG_PRODUCER =
            key("changelog-producer")
                    .enumType(ChangelogProducer.class)
                    .defaultValue(ChangelogProducer.NONE)
                    .withDescription(
                            "Whether to double write to a changelog file. "
                                    + "This changelog file keeps the details of data changes, "
                                    + "it can be read directly during stream reads.");

    @Immutable
    public static final ConfigOption<String> SEQUENCE_FIELD =
            key("sequence.field")
                    .stringType()
                    .noDefaultValue()
                    .withDescription(
                            "The field that generates the sequence number for primary key table,"
                                    + " the sequence number determines which data is the most recent.");

    public static final ConfigOption<StartupMode> SCAN_MODE =
            key("scan.mode")
                    .enumType(StartupMode.class)
                    .defaultValue(StartupMode.DEFAULT)
                    .withDeprecatedKeys("log.scan")
                    .withDescription("Specify the scanning behavior of the source.");

    public static final ConfigOption<Long> SCAN_TIMESTAMP_MILLIS =
            key("scan.timestamp-millis")
                    .longType()
                    .noDefaultValue()
                    .withDeprecatedKeys("log.scan.timestamp-millis")
                    .withDescription(
                            "Optional timestamp used in case of \"from-timestamp\" scan mode.");

    public static final ConfigOption<Long> SCAN_SNAPSHOT_ID =
            key("scan.snapshot-id")
                    .longType()
                    .noDefaultValue()
                    .withDescription(
                            "Optional snapshot id used in case of \"from-snapshot\" or \"from-snapshot-full\" scan mode");

    public static final ConfigOption<Long> SCAN_BOUNDED_WATERMARK =
            key("scan.bounded.watermark")
                    .longType()
                    .noDefaultValue()
                    .withDescription(
                            "End condition \"watermark\" for bounded streaming mode. Stream"
                                    + " reading will end when a larger watermark snapshot is encountered.");

    public static final ConfigOption<LogConsistency> LOG_CONSISTENCY =
            key("log.consistency")
                    .enumType(LogConsistency.class)
                    .defaultValue(LogConsistency.TRANSACTIONAL)
                    .withDescription("Specify the log consistency mode for table.");

    public static final ConfigOption<LogChangelogMode> LOG_CHANGELOG_MODE =
            key("log.changelog-mode")
                    .enumType(LogChangelogMode.class)
                    .defaultValue(LogChangelogMode.AUTO)
                    .withDescription("Specify the log changelog mode for table.");

    public static final ConfigOption<Boolean> LOG_SCAN_REMOVE_NORMALIZE =
            key("log.scan.remove-normalize")
                    .booleanType()
                    .defaultValue(false)
                    .withDescription(
                            "Whether to force the removal of the normalize node when streaming read."
                                    + " Note: This is dangerous and is likely to cause data errors if downstream"
                                    + " is used to calculate aggregation and the input is not complete changelog.");

    public static final ConfigOption<String> LOG_KEY_FORMAT =
            key("log.key.format")
                    .stringType()
                    .defaultValue("json")
                    .withDescription(
                            "Specify the key message format of log system with primary key.");

    public static final ConfigOption<String> LOG_FORMAT =
            key("log.format")
                    .stringType()
                    .defaultValue("debezium-json")
                    .withDescription("Specify the message format of log system.");

    public static final ConfigOption<Boolean> AUTO_CREATE =
            key("auto-create")
                    .booleanType()
                    .defaultValue(false)
                    .withDescription(
                            "Whether to create underlying storage when reading and writing the table.");

    public static final ConfigOption<Boolean> STREAMING_READ_OVERWRITE =
            key("streaming-read-overwrite")
                    .booleanType()
                    .defaultValue(false)
                    .withDescription(
                            "Whether to read the changes from overwrite in streaming mode.");

    public static final ConfigOption<Boolean> DYNAMIC_PARTITION_OVERWRITE =
            key("dynamic-partition-overwrite")
                    .booleanType()
                    .defaultValue(true)
                    .withDescription(
                            "Whether only overwrite dynamic partition when overwriting a partitioned table with "
                                    + "dynamic partition columns. Works only when the table has partition keys.");

    public static final ConfigOption<Duration> PARTITION_EXPIRATION_TIME =
            key("partition.expiration-time")
                    .durationType()
                    .noDefaultValue()
                    .withDescription(
                            "The expiration interval of a partition. A partition will be expired if"
                                    + " it‘s lifetime is over this value. Partition time is extracted from"
                                    + " the partition value.");

    public static final ConfigOption<Duration> PARTITION_EXPIRATION_CHECK_INTERVAL =
            key("partition.expiration-check-interval")
                    .durationType()
                    .defaultValue(Duration.ofHours(1))
                    .withDescription("The check interval of partition expiration.");

    public static final ConfigOption<String> PARTITION_TIMESTAMP_FORMATTER =
            key("partition.timestamp-formatter")
                    .stringType()
                    .noDefaultValue()
                    .withDescription(
                            Description.builder()
                                    .text(
                                            "The formatter to format timestamp from string. It can be used"
                                                    + " with 'partition.timestamp-pattern' to create a formatter"
                                                    + " using the specified value.")
                                    .list(
                                            text(
                                                    "Default formatter is 'yyyy-MM-dd HH:mm:ss' and 'yyyy-MM-dd'."),
                                            text(
                                                    "Supports multiple partition fields like '$year-$month-$day $hour:00:00'."),
                                            text(
                                                    "The timestamp-formatter is compatible with Java's DateTimeFormatter."))
                                    .build());

    public static final ConfigOption<String> PARTITION_TIMESTAMP_PATTERN =
            key("partition.timestamp-pattern")
                    .stringType()
                    .noDefaultValue()
                    .withDescription(
                            Description.builder()
                                    .text(
                                            "You can specify a pattern to get a timestamp from partitions. "
                                                    + "The formatter pattern is defined by 'partition.timestamp-formatter'.")
                                    .list(
                                            text("By default, read from the first field."),
                                            text(
                                                    "If the timestamp in the partition is a single field called 'dt', you can use '$dt'."),
                                            text(
                                                    "If it is spread across multiple fields for year, month, day, and hour,"
                                                            + " you can use '$year-$month-$day $hour:00:00'."),
                                            text(
                                                    "If the timestamp is in fields dt and hour, you can use '$dt "
                                                            + "$hour:00:00'."))
                                    .build());

    public static final ConfigOption<Boolean> SCAN_PLAN_SORT_PARTITION =
            key("scan.plan-sort-partition")
                    .booleanType()
                    .defaultValue(false)
                    .withDescription(
                            Description.builder()
                                    .text(
                                            "Whether to sort plan files by partition fields, this allows you to read"
                                                    + " according to the partition order, even if your partition writes are out of order.")
                                    .linebreak()
                                    .text(
                                            "It is recommended that you use this for streaming read of the 'append-only' table."
                                                    + " By default, streaming read will read the full snapshot first. In order to"
                                                    + " avoid the disorder reading for partitions, you can open this option.")
                                    .build());

    @Immutable
    public static final ConfigOption<String> PRIMARY_KEY =
            key("primary-key")
                    .stringType()
                    .noDefaultValue()
                    .withDescription(
                            "Define primary key by table options, cannot define primary key on DDL and table options at the same time.");

    @Immutable
    public static final ConfigOption<String> PARTITION =
            key("partition")
                    .stringType()
                    .noDefaultValue()
                    .withDescription(
                            "Define partition by table options, cannot define partition on DDL and table options at the same time.");

    public static final ConfigOption<Float> LOOKUP_HASH_LOAD_FACTOR =
            key("lookup.hash-load-factor")
                    .floatType()
                    .defaultValue(0.75F)
                    .withDescription("The index load factor for lookup.");

    public static final ConfigOption<Duration> LOOKUP_CACHE_FILE_RETENTION =
            key("lookup.cache-file-retention")
                    .durationType()
                    .defaultValue(Duration.ofHours(1))
                    .withDescription(
                            "The cached files retention time for lookup. After the file expires,"
                                    + " if there is a need for access, it will be re-read from the DFS to build"
                                    + " an index on the local disk.");

    public static final ConfigOption<MemorySize> LOOKUP_CACHE_MAX_DISK_SIZE =
            key("lookup.cache-max-disk-size")
                    .memoryType()
                    .defaultValue(MemorySize.MAX_VALUE)
                    .withDescription(
                            "Max disk size for lookup cache, you can use this option to limit the use of local disks.");

    public static final ConfigOption<MemorySize> LOOKUP_CACHE_MAX_MEMORY_SIZE =
            key("lookup.cache-max-memory-size")
                    .memoryType()
                    .defaultValue(MemorySize.parse("256 mb"))
                    .withDescription("Max memory size for lookup cache.");

    public static final ConfigOption<Integer> READ_BATCH_SIZE =
            key("read.batch-size")
                    .intType()
                    .defaultValue(1024)
                    .withDescription("Read batch size for orc and parquet.");

    @Deprecated
    @ExcludeFromDocumentation("For compatibility with older versions")
    public static final ConfigOption<Boolean> APPEND_ONLY_ASSERT_DISORDER =
            key("append-only.assert-disorder")
                    .booleanType()
                    .defaultValue(true)
                    .withDescription(
                            "Should assert disorder files, this just for compatibility with older versions.");

    public static final ConfigOption<Integer> FULL_COMPACTION_DELTA_COMMITS =
            key("full-compaction.delta-commits")
                    .intType()
                    .noDefaultValue()
                    .withDescription(
                            "Full compaction will be constantly triggered after delta commits.");

<<<<<<< HEAD
    public static final ConfigOption<StreamReadType> STREAMING_READ_FROM =
            key("streaming-read-from")
                    .enumType(StreamReadType.class)
                    .defaultValue(StreamReadType.FILE_STORE)
                    .withDescription(
                            Description.builder()
                                    .text("Read the store type of the paimon table.")
                                    .linebreak()
                                    .linebreak()
                                    .text("Possible values:")
                                    .linebreak()
                                    .list(text("\"file-store\": Will read from the file store"))
                                    .list(
                                            text(
                                                    "\"log-store\":Will read from the file store, the user must configure log.system"))
                                    .build());
=======
    @ExcludeFromDocumentation("Internal use only")
    public static final ConfigOption<Boolean> STREAMING_COMPACT =
            key("streaming-compact")
                    .booleanType()
                    .defaultValue(false)
                    .withDescription(
                            "Only used to force TableScan to construct 'ContinuousCompactorStartingScanner' and "
                                    + "'ContinuousCompactorFollowUpScanner' for dedicated streaming compaction job.");
>>>>>>> 1e58f3db

    private final Options options;

    public CoreOptions(Map<String, String> options) {
        this(Options.fromMap(options));
    }

    public CoreOptions(Options options) {
        this.options = options;
    }

    public static CoreOptions fromMap(Map<String, String> options) {
        return new CoreOptions(options);
    }

    public Options toConfiguration() {
        return options;
    }

    public Map<String, String> toMap() {
        return options.toMap();
    }

    public int bucket() {
        return options.get(BUCKET);
    }

    public Path path() {
        return path(options.toMap());
    }

    public static Path path(Map<String, String> options) {
        return new Path(options.get(PATH.key()));
    }

    public static Path path(Options options) {
        return new Path(options.get(PATH));
    }

    public FileFormatType formatType() {
        return options.get(FILE_FORMAT);
    }

    public FileFormat fileFormat() {
        return createFileFormat(options, FILE_FORMAT);
    }

    public FileFormat manifestFormat() {
        return createFileFormat(options, MANIFEST_FORMAT);
    }

    public MemorySize manifestTargetSize() {
        return options.get(MANIFEST_TARGET_FILE_SIZE);
    }

    public String partitionDefaultName() {
        return options.get(PARTITION_DEFAULT_NAME);
    }

    public static FileFormat createFileFormat(
            Options options, ConfigOption<FileFormatType> formatOption) {
        FileFormatType formatIdentifier = options.get(formatOption);
        int readBatchSize = options.get(READ_BATCH_SIZE);
        return FileFormat.fromIdentifier(
                formatIdentifier.toString(),
                new FormatContext(options.removePrefix(formatIdentifier + "."), readBatchSize));
    }

    public Map<Integer, String> fileCompressionPerLevel() {
        Map<String, String> levelCompressions = options.get(FILE_COMPRESSION_PER_LEVEL);
        return levelCompressions.entrySet().stream()
                .collect(Collectors.toMap(e -> Integer.valueOf(e.getKey()), Map.Entry::getValue));
    }

    public int snapshotNumRetainMin() {
        return options.get(SNAPSHOT_NUM_RETAINED_MIN);
    }

    public int snapshotNumRetainMax() {
        return options.get(SNAPSHOT_NUM_RETAINED_MAX);
    }

    public Duration snapshotTimeRetain() {
        return options.get(SNAPSHOT_TIME_RETAINED);
    }

    public int manifestMergeMinCount() {
        return options.get(MANIFEST_MERGE_MIN_COUNT);
    }

    public MergeEngine mergeEngine() {
        return options.get(MERGE_ENGINE);
    }

    public long splitTargetSize() {
        return options.get(SOURCE_SPLIT_TARGET_SIZE).getBytes();
    }

    public long splitOpenFileCost() {
        return options.get(SOURCE_SPLIT_OPEN_FILE_COST).getBytes();
    }

    public long writeBufferSize() {
        return options.get(WRITE_BUFFER_SIZE).getBytes();
    }

    public boolean writeBufferSpillable(boolean usingObjectStore) {
        return options.getOptional(WRITE_BUFFER_SPILLABLE).orElse(usingObjectStore);
    }

    public Duration continuousDiscoveryInterval() {
        return options.get(CONTINUOUS_DISCOVERY_INTERVAL);
    }

    public int localSortMaxNumFileHandles() {
        return options.get(LOCAL_SORT_MAX_NUM_FILE_HANDLES);
    }

    public int pageSize() {
        return (int) options.get(PAGE_SIZE).getBytes();
    }

    public long targetFileSize() {
        return options.get(TARGET_FILE_SIZE).getBytes();
    }

    public int numSortedRunCompactionTrigger() {
        return options.get(NUM_SORTED_RUNS_COMPACTION_TRIGGER);
    }

    public int numSortedRunStopTrigger() {
        Integer stopTrigger = options.get(NUM_SORTED_RUNS_STOP_TRIGGER);
        if (stopTrigger == null) {
            stopTrigger = numSortedRunCompactionTrigger() + 1;
        }
        return Math.max(numSortedRunCompactionTrigger(), stopTrigger);
    }

    public int numLevels() {
        // By default, this ensures that the compaction does not fall to level 0, but at least to
        // level 1
        Integer numLevels = options.get(NUM_LEVELS);
        int expectedRuns =
                maxSortedRunNum() == Integer.MAX_VALUE
                        ? numSortedRunCompactionTrigger()
                        : numSortedRunStopTrigger();
        numLevels = numLevels == null ? expectedRuns + 1 : numLevels;
        return numLevels;
    }

    public boolean commitForceCompact() {
        return options.get(COMMIT_FORCE_COMPACT);
    }

    public int maxSizeAmplificationPercent() {
        return options.get(COMPACTION_MAX_SIZE_AMPLIFICATION_PERCENT);
    }

    public int sortedRunSizeRatio() {
        return options.get(COMPACTION_SIZE_RATIO);
    }

    public int compactionMinFileNum() {
        return options.get(COMPACTION_MIN_FILE_NUM);
    }

    public int compactionMaxFileNum() {
        return options.get(COMPACTION_MAX_FILE_NUM);
    }

    public int maxSortedRunNum() {
        return options.get(COMPACTION_MAX_SORTED_RUN_NUM);
    }

    public ChangelogProducer changelogProducer() {
        return options.get(CHANGELOG_PRODUCER);
    }

    public boolean scanPlanSortPartition() {
        return options.get(SCAN_PLAN_SORT_PARTITION);
    }

    public StartupMode startupMode() {
        return startupMode(options);
    }

    public static StartupMode startupMode(Options options) {
        StartupMode mode = options.get(SCAN_MODE);
        if (mode == StartupMode.DEFAULT) {
            if (options.getOptional(SCAN_TIMESTAMP_MILLIS).isPresent()) {
                return StartupMode.FROM_TIMESTAMP;
            } else if (options.getOptional(SCAN_SNAPSHOT_ID).isPresent()) {
                return StartupMode.FROM_SNAPSHOT;
            } else {
                return StartupMode.LATEST_FULL;
            }
        } else if (mode == StartupMode.FULL) {
            return StartupMode.LATEST_FULL;
        } else {
            return mode;
        }
    }

    public Long scanTimestampMills() {
        return options.get(SCAN_TIMESTAMP_MILLIS);
    }

    public Long scanBoundedWatermark() {
        return options.get(SCAN_BOUNDED_WATERMARK);
    }

    public Long scanSnapshotId() {
        return options.get(SCAN_SNAPSHOT_ID);
    }

    public Optional<String> sequenceField() {
        return options.getOptional(SEQUENCE_FIELD);
    }

    public WriteMode writeMode() {
        return options.get(WRITE_MODE);
    }

    public boolean writeOnly() {
        return options.get(WRITE_ONLY);
    }

    public boolean streamingReadOverwrite() {
        return options.get(STREAMING_READ_OVERWRITE);
    }

    public boolean dynamicPartitionOverwrite() {
        return options.get(DYNAMIC_PARTITION_OVERWRITE);
    }

    public Duration partitionExpireTime() {
        return options.get(PARTITION_EXPIRATION_TIME);
    }

    public Duration partitionExpireCheckInterval() {
        return options.get(PARTITION_EXPIRATION_CHECK_INTERVAL);
    }

    public String partitionTimestampFormatter() {
        return options.get(PARTITION_TIMESTAMP_FORMATTER);
    }

    public String partitionTimestampPattern() {
        return options.get(PARTITION_TIMESTAMP_PATTERN);
    }

    public int readBatchSize() {
        return options.get(READ_BATCH_SIZE);
    }

    public static StreamReadType streamReadType(Options options) {
        return options.get(STREAMING_READ_FROM);
    }

    /** Specifies the merge engine for table with primary key. */
    public enum MergeEngine implements DescribedEnum {
        DEDUPLICATE("deduplicate", "De-duplicate and keep the last row."),

        PARTIAL_UPDATE("partial-update", "Partial update non-null fields."),

        AGGREGATE("aggregation", "Aggregate fields with same primary key.");

        private final String value;
        private final String description;

        MergeEngine(String value, String description) {
            this.value = value;
            this.description = description;
        }

        @Override
        public String toString() {
            return value;
        }

        @Override
        public InlineElement getDescription() {
            return text(description);
        }
    }

    /** Specifies the startup mode for log consumer. */
    public enum StartupMode implements DescribedEnum {
        DEFAULT(
                "default",
                "Determines actual startup mode according to other table properties. "
                        + "If \"scan.timestamp-millis\" is set the actual startup mode will be \"from-timestamp\", "
                        + "and if \"scan.snapshot-id\" is set the actual startup mode will be \"from-snapshot\". "
                        + "Otherwise the actual startup mode will be \"latest-full\"."),

        LATEST_FULL(
                "latest-full",
                "For streaming sources, produces the latest snapshot on the table upon first startup, "
                        + "and continue to read the latest changes. "
                        + "For batch sources, just produce the latest snapshot but does not read new changes."),

        FULL("full", "Deprecated. Same as \"latest-full\"."),

        LATEST(
                "latest",
                "For streaming sources, continuously reads latest changes "
                        + "without producing a snapshot at the beginning. "
                        + "For batch sources, behaves the same as the \"latest-full\" startup mode."),

        COMPACTED_FULL(
                "compacted-full",
                "For streaming sources, produces a snapshot after the latest compaction on the table "
                        + "upon first startup, and continue to read the latest changes. "
                        + "For batch sources, just produce a snapshot after the latest compaction "
                        + "but does not read new changes. Snapshots of full compaction are picked "
                        + "when scheduled full-compaction is enabled."),

        FROM_TIMESTAMP(
                "from-timestamp",
                "For streaming sources, continuously reads changes "
                        + "starting from timestamp specified by \"scan.timestamp-millis\", "
                        + "without producing a snapshot at the beginning. "
                        + "For batch sources, produces a snapshot at timestamp specified by \"scan.timestamp-millis\" "
                        + "but does not read new changes."),

        FROM_SNAPSHOT(
                "from-snapshot",
                "For streaming sources, continuously reads changes "
                        + "starting from snapshot specified by \"scan.snapshot-id\", "
                        + "without producing a snapshot at the beginning. For batch sources, "
                        + "produces a snapshot specified by \"scan.snapshot-id\" but does not read new changes."),

        FROM_SNAPSHOT_FULL(
                "from-snapshot-full",
                "For streaming sources, produces from snapshot specified by \"scan.snapshot-id\" "
                        + "on the table upon first startup, and continuously reads changes. For batch sources, "
                        + "produces a snapshot specified by \"scan.snapshot-id\" but does not read new changes.");

        private final String value;
        private final String description;

        StartupMode(String value, String description) {
            this.value = value;
            this.description = description;
        }

        @Override
        public String toString() {
            return value;
        }

        @Override
        public InlineElement getDescription() {
            return text(description);
        }
    }

    /** Specifies the log consistency mode for table. */
    public enum LogConsistency implements DescribedEnum {
        TRANSACTIONAL(
                "transactional",
                "Only the data after the checkpoint can be seen by readers, the latency depends on checkpoint interval."),

        EVENTUAL(
                "eventual",
                "Immediate data visibility, you may see some intermediate states, "
                        + "but eventually the right results will be produced, only works for table with primary key.");

        private final String value;
        private final String description;

        LogConsistency(String value, String description) {
            this.value = value;
            this.description = description;
        }

        @Override
        public String toString() {
            return value;
        }

        @Override
        public InlineElement getDescription() {
            return text(description);
        }
    }

    /** Specifies the log changelog mode for table. */
    public enum LogChangelogMode implements DescribedEnum {
        AUTO("auto", "Upsert for table with primary key, all for table without primary key."),

        ALL("all", "The log system stores all changes including UPDATE_BEFORE."),

        UPSERT(
                "upsert",
                "The log system does not store the UPDATE_BEFORE changes, the log consumed job"
                        + " will automatically add the normalized node, relying on the state"
                        + " to generate the required update_before.");

        private final String value;
        private final String description;

        LogChangelogMode(String value, String description) {
            this.value = value;
            this.description = description;
        }

        @Override
        public String toString() {
            return value;
        }

        @Override
        public InlineElement getDescription() {
            return text(description);
        }
    }

    /** Specifies the changelog producer for table. */
    public enum ChangelogProducer implements DescribedEnum {
        NONE("none", "No changelog file."),

        INPUT(
                "input",
                "Double write to a changelog file when flushing memory table, the changelog is from input."),

        FULL_COMPACTION("full-compaction", "Generate changelog files with each full compaction."),

        LOOKUP(
                "lookup",
                "Generate changelog files through 'lookup' before committing the data writing.");

        private final String value;
        private final String description;

        ChangelogProducer(String value, String description) {
            this.value = value;
            this.description = description;
        }

        @Override
        public String toString() {
            return value;
        }

        @Override
        public InlineElement getDescription() {
            return text(description);
        }
    }

    /** Specifies the file format type for store. */
    public enum FileFormatType implements DescribedEnum {
        ORC("orc", "ORC file format."),
        PARQUET("parquet", "Parquet file format."),
        AVRO("avro", "Avro file format.");

        private final String value;
        private final String description;

        FileFormatType(String value, String description) {
            this.value = value;
            this.description = description;
        }

        @Override
        public String toString() {
            return value;
        }

        @Override
        public InlineElement getDescription() {
            return text(description);
        }

        @VisibleForTesting
        public static FileFormatType fromValue(String value) {
            for (FileFormatType formatType : FileFormatType.values()) {
                if (formatType.value.equals(value)) {
                    return formatType;
                }
            }
            throw new IllegalArgumentException(
                    String.format(
                            "Invalid format type %s, only support [%s]",
                            value,
                            StringUtils.join(
                                    Arrays.stream(FileFormatType.values()).iterator(), ",")));
        }
    }

    /** Specifies the type for streaming read. */
    public enum StreamReadType implements DescribedEnum {
        LOG_STORE("log-store", "Read from log store such as kafka."),
        FILE_STORE("file-store", "Read from file store.");

        private final String value;
        private final String description;

        StreamReadType(String value, String description) {
            this.value = value;
            this.description = description;
        }

        @Override
        public String toString() {
            return value;
        }

        @Override
        public InlineElement getDescription() {
            return text(description);
        }

        @VisibleForTesting
        public static StreamReadType fromValue(String value) {
            for (StreamReadType formatType : StreamReadType.values()) {
                if (formatType.value.equals(value)) {
                    return formatType;
                }
            }
            throw new IllegalArgumentException(
                    String.format(
                            "Invalid format type %s, only support [%s]",
                            value,
                            StringUtils.join(
                                    Arrays.stream(StreamReadType.values()).iterator(), ",")));
        }
    }

    /**
     * Set the default values of the {@link CoreOptions} via the given {@link Options}.
     *
     * @param options the options to set default values
     */
    public static void setDefaultValues(Options options) {
        if (options.contains(SCAN_TIMESTAMP_MILLIS) && !options.contains(SCAN_MODE)) {
            options.set(SCAN_MODE, StartupMode.FROM_TIMESTAMP);
        }

        if (options.contains(SCAN_SNAPSHOT_ID) && !options.contains(SCAN_MODE)) {
            options.set(SCAN_MODE, StartupMode.FROM_SNAPSHOT);
        }
    }

    public static List<ConfigOption<?>> getOptions() {
        final Field[] fields = CoreOptions.class.getFields();
        final List<ConfigOption<?>> list = new ArrayList<>(fields.length);
        for (Field field : fields) {
            if (ConfigOption.class.isAssignableFrom(field.getType())) {
                try {
                    list.add((ConfigOption<?>) field.get(CoreOptions.class));
                } catch (IllegalAccessException e) {
                    throw new RuntimeException(e);
                }
            }
        }
        return list;
    }

    public static Set<String> getImmutableOptionKeys() {
        final Field[] fields = CoreOptions.class.getFields();
        final Set<String> immutableKeys = new HashSet<>(fields.length);
        for (Field field : fields) {
            if (ConfigOption.class.isAssignableFrom(field.getType())
                    && field.getAnnotation(Immutable.class) != null) {
                try {
                    immutableKeys.add(((ConfigOption<?>) field.get(CoreOptions.class)).key());
                } catch (IllegalAccessException e) {
                    throw new RuntimeException(e);
                }
            }
        }
        return immutableKeys;
    }
}<|MERGE_RESOLUTION|>--- conflicted
+++ resolved
@@ -559,11 +559,19 @@
                     .withDescription(
                             "Full compaction will be constantly triggered after delta commits.");
 
-<<<<<<< HEAD
-    public static final ConfigOption<StreamReadType> STREAMING_READ_FROM =
-            key("streaming-read-from")
+    @ExcludeFromDocumentation("Internal use only")
+    public static final ConfigOption<Boolean> STREAMING_COMPACT =
+            key("streaming-compact")
+                    .booleanType()
+                    .defaultValue(false)
+                    .withDescription(
+                            "Only used to force TableScan to construct 'ContinuousCompactorStartingScanner' and "
+                                    + "'ContinuousCompactorFollowUpScanner' for dedicated streaming compaction job.");
+
+    public static final ConfigOption<StreamReadType> LOG_READ_FROM =
+            key("log.read-from")
                     .enumType(StreamReadType.class)
-                    .defaultValue(StreamReadType.FILE_STORE)
+                    .noDefaultValue()
                     .withDescription(
                             Description.builder()
                                     .text("Read the store type of the paimon table.")
@@ -571,21 +579,11 @@
                                     .linebreak()
                                     .text("Possible values:")
                                     .linebreak()
-                                    .list(text("\"file-store\": Will read from the file store"))
+                                    .list(text("\"file\": Will read from the file store"))
                                     .list(
                                             text(
-                                                    "\"log-store\":Will read from the file store, the user must configure log.system"))
+                                                    "\"log-system\":Will read from the file store, the user must configure log.system"))
                                     .build());
-=======
-    @ExcludeFromDocumentation("Internal use only")
-    public static final ConfigOption<Boolean> STREAMING_COMPACT =
-            key("streaming-compact")
-                    .booleanType()
-                    .defaultValue(false)
-                    .withDescription(
-                            "Only used to force TableScan to construct 'ContinuousCompactorStartingScanner' and "
-                                    + "'ContinuousCompactorFollowUpScanner' for dedicated streaming compaction job.");
->>>>>>> 1e58f3db
 
     private final Options options;
 
@@ -842,7 +840,7 @@
     }
 
     public static StreamReadType streamReadType(Options options) {
-        return options.get(STREAMING_READ_FROM);
+        return options.get(LOG_READ_FROM);
     }
 
     /** Specifies the merge engine for table with primary key. */
@@ -1079,8 +1077,8 @@
 
     /** Specifies the type for streaming read. */
     public enum StreamReadType implements DescribedEnum {
-        LOG_STORE("log-store", "Read from log store such as kafka."),
-        FILE_STORE("file-store", "Read from file store.");
+        LOG_SYSTEM("log-system", "Read from log system such as kafka."),
+        FILE("file", "Read from file store.");
 
         private final String value;
         private final String description;
