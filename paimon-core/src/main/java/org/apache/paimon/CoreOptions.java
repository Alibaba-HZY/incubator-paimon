/*
 * Licensed to the Apache Software Foundation (ASF) under one
 * or more contributor license agreements.  See the NOTICE file
 * distributed with this work for additional information
 * regarding copyright ownership.  The ASF licenses this file
 * to you under the Apache License, Version 2.0 (the
 * "License"); you may not use this file except in compliance
 * with the License.  You may obtain a copy of the License at
 *
 *     http://www.apache.org/licenses/LICENSE-2.0
 *
 * Unless required by applicable law or agreed to in writing, software
 * distributed under the License is distributed on an "AS IS" BASIS,
 * WITHOUT WARRANTIES OR CONDITIONS OF ANY KIND, either express or implied.
 * See the License for the specific language governing permissions and
 * limitations under the License.
 */

package org.apache.paimon;

import org.apache.paimon.annotation.Documentation.ExcludeFromDocumentation;
import org.apache.paimon.annotation.Documentation.Immutable;
import org.apache.paimon.annotation.VisibleForTesting;
import org.apache.paimon.format.FileFormat;
import org.apache.paimon.format.FileFormatFactory.FormatContext;
import org.apache.paimon.fs.Path;
import org.apache.paimon.options.ConfigOption;
import org.apache.paimon.options.MemorySize;
import org.apache.paimon.options.Options;
import org.apache.paimon.options.description.DescribedEnum;
import org.apache.paimon.options.description.Description;
import org.apache.paimon.options.description.InlineElement;
import org.apache.paimon.utils.StringUtils;

import java.io.Serializable;
import java.lang.reflect.Field;
import java.time.Duration;
import java.util.ArrayList;
import java.util.Arrays;
import java.util.HashMap;
import java.util.HashSet;
import java.util.List;
import java.util.Map;
import java.util.Optional;
import java.util.Set;
import java.util.stream.Collectors;

import static org.apache.paimon.options.ConfigOptions.key;
import static org.apache.paimon.options.description.TextElement.text;

/** Core options for paimon. */
public class CoreOptions implements Serializable {

    public static final ConfigOption<Integer> BUCKET =
            key("bucket")
                    .intType()
                    .defaultValue(1)
                    .withDescription("Bucket number for file store.");

    @Immutable
    public static final ConfigOption<String> BUCKET_KEY =
            key("bucket-key")
                    .stringType()
                    .noDefaultValue()
                    .withDescription(
                            Description.builder()
                                    .text(
                                            "Specify the paimon distribution policy. Data is assigned"
                                                    + " to each bucket according to the hash value of bucket-key.")
                                    .linebreak()
                                    .text("If you specify multiple fields, delimiter is ','.")
                                    .linebreak()
                                    .text(
                                            "If not specified, the primary key will be used; "
                                                    + "if there is no primary key, the full row will be used.")
                                    .build());

    @ExcludeFromDocumentation("Internal use only")
    public static final ConfigOption<String> PATH =
            key("path")
                    .stringType()
                    .noDefaultValue()
                    .withDescription("The file path of this table in the filesystem.");

    public static final ConfigOption<FileFormatType> FILE_FORMAT =
            key("file.format")
                    .enumType(FileFormatType.class)
                    .defaultValue(FileFormatType.ORC)
                    .withDescription(
                            "Specify the message format of data files, currently orc, parquet and avro are supported.");

    public static final ConfigOption<String> ORC_BLOOM_FILTER_COLUMNS =
            key("orc.bloom.filter.columns")
                    .stringType()
                    .noDefaultValue()
                    .withDescription(
                            "A comma-separated list of columns for which to create a bloon filter when writing.");

    public static final ConfigOption<Double> ORC_BLOOM_FILTER_FPP =
            key("orc.bloom.filter.fpp")
                    .doubleType()
                    .defaultValue(0.05)
                    .withDescription(
                            "Define the default false positive probability for bloom filters.");

    public static final ConfigOption<Map<String, String>> FILE_COMPRESSION_PER_LEVEL =
            key("file.compression.per.level")
                    .mapType()
                    .defaultValue(new HashMap<>())
                    .withDescription(
                            "Define different compression policies for different level, you can add the conf like this:"
                                    + " 'file.compression.per.level' = '0:lz4,1:zlib', for orc file format, the compression value "
                                    + "could be NONE, ZLIB, SNAPPY, LZO, LZ4, for parquet file format, the compression value could be "
                                    + "UNCOMPRESSED, SNAPPY, GZIP, LZO, BROTLI, LZ4, ZSTD.");

    public static final ConfigOption<FileFormatType> MANIFEST_FORMAT =
            key("manifest.format")
                    .enumType(FileFormatType.class)
                    .defaultValue(FileFormatType.AVRO)
                    .withDescription("Specify the message format of manifest files.");

    public static final ConfigOption<MemorySize> MANIFEST_TARGET_FILE_SIZE =
            key("manifest.target-file-size")
                    .memoryType()
                    .defaultValue(MemorySize.ofMebiBytes(8))
                    .withDescription("Suggested file size of a manifest file.");

    public static final ConfigOption<Integer> MANIFEST_MERGE_MIN_COUNT =
            key("manifest.merge-min-count")
                    .intType()
                    .defaultValue(30)
                    .withDescription(
                            "To avoid frequent manifest merges, this parameter specifies the minimum number "
                                    + "of ManifestFileMeta to merge.");

    public static final ConfigOption<String> PARTITION_DEFAULT_NAME =
            key("partition.default-name")
                    .stringType()
                    .defaultValue("__DEFAULT_PARTITION__")
                    .withDescription(
                            "The default partition name in case the dynamic partition"
                                    + " column value is null/empty string.");

    public static final ConfigOption<Integer> SNAPSHOT_NUM_RETAINED_MIN =
            key("snapshot.num-retained.min")
                    .intType()
                    .defaultValue(10)
                    .withDescription("The minimum number of completed snapshots to retain.");

    public static final ConfigOption<Integer> SNAPSHOT_NUM_RETAINED_MAX =
            key("snapshot.num-retained.max")
                    .intType()
                    .defaultValue(Integer.MAX_VALUE)
                    .withDescription("The maximum number of completed snapshots to retain.");

    public static final ConfigOption<Duration> SNAPSHOT_TIME_RETAINED =
            key("snapshot.time-retained")
                    .durationType()
                    .defaultValue(Duration.ofHours(1))
                    .withDescription("The maximum time of completed snapshots to retain.");

    public static final ConfigOption<Duration> CONTINUOUS_DISCOVERY_INTERVAL =
            key("continuous.discovery-interval")
                    .durationType()
                    .defaultValue(Duration.ofSeconds(1))
                    .withDescription("The discovery interval of continuous reading.");

    @Immutable
    public static final ConfigOption<MergeEngine> MERGE_ENGINE =
            key("merge-engine")
                    .enumType(MergeEngine.class)
                    .defaultValue(MergeEngine.DEDUPLICATE)
                    .withDescription("Specify the merge engine for table with primary key.");

    public static final ConfigOption<Boolean> PARTIAL_UPDATE_IGNORE_DELETE =
            key("partial-update.ignore-delete")
                    .booleanType()
                    .defaultValue(false)
                    .withDescription("Whether to ignore delete records in partial-update mode.");

    @Immutable
    public static final ConfigOption<WriteMode> WRITE_MODE =
            key("write-mode")
                    .enumType(WriteMode.class)
                    .defaultValue(WriteMode.CHANGE_LOG)
                    .withDescription("Specify the write mode for table.");

    public static final ConfigOption<Boolean> WRITE_ONLY =
            key("write-only")
                    .booleanType()
                    .defaultValue(false)
                    .withDeprecatedKeys("write.compaction-skip")
                    .withDescription(
                            "If set to true, compactions and snapshot expiration will be skipped. "
                                    + "This option is used along with dedicated compact jobs.");

    public static final ConfigOption<MemorySize> SOURCE_SPLIT_TARGET_SIZE =
            key("source.split.target-size")
                    .memoryType()
                    .defaultValue(MemorySize.ofMebiBytes(128))
                    .withDescription("Target size of a source split when scanning a bucket.");

    public static final ConfigOption<MemorySize> SOURCE_SPLIT_OPEN_FILE_COST =
            key("source.split.open-file-cost")
                    .memoryType()
                    .defaultValue(MemorySize.ofMebiBytes(4))
                    .withDescription(
                            "Open file cost of a source file. It is used to avoid reading"
                                    + " too many files with a source split, which can be very slow.");

    public static final ConfigOption<MemorySize> WRITE_BUFFER_SIZE =
            key("write-buffer-size")
                    .memoryType()
                    .defaultValue(MemorySize.parse("256 mb"))
                    .withDescription(
                            "Amount of data to build up in memory before converting to a sorted on-disk file.");

    public static final ConfigOption<Boolean> WRITE_BUFFER_SPILLABLE =
            key("write-buffer-spillable")
                    .booleanType()
                    .noDefaultValue()
                    .withDescription(
                            "Whether the write buffer can be spillable. Enabled by default when using object storage.");

    public static final ConfigOption<Integer> LOCAL_SORT_MAX_NUM_FILE_HANDLES =
            key("local-sort.max-num-file-handles")
                    .intType()
                    .defaultValue(128)
                    .withDescription(
                            "The maximal fan-in for external merge sort. It limits the number of file handles. "
                                    + "If it is too small, may cause intermediate merging. But if it is too large, "
                                    + "it will cause too many files opened at the same time, consume memory and lead to random reading.");

    public static final ConfigOption<MemorySize> PAGE_SIZE =
            key("page-size")
                    .memoryType()
                    .defaultValue(MemorySize.parse("64 kb"))
                    .withDescription("Memory page size.");

    public static final ConfigOption<MemorySize> TARGET_FILE_SIZE =
            key("target-file-size")
                    .memoryType()
                    .defaultValue(MemorySize.ofMebiBytes(128))
                    .withDescription("Target size of a file.");

    public static final ConfigOption<Integer> NUM_SORTED_RUNS_COMPACTION_TRIGGER =
            key("num-sorted-run.compaction-trigger")
                    .intType()
                    .defaultValue(5)
                    .withDescription(
                            "The sorted run number to trigger compaction. Includes level0 files (one file one sorted run) and "
                                    + "high-level runs (one level one sorted run).");

    public static final ConfigOption<Integer> NUM_SORTED_RUNS_STOP_TRIGGER =
            key("num-sorted-run.stop-trigger")
                    .intType()
                    .noDefaultValue()
                    .withDescription(
                            "The number of sorted runs that trigger the stopping of writes,"
                                    + " the default value is 'num-sorted-run.compaction-trigger' + 1.");

    public static final ConfigOption<Integer> NUM_LEVELS =
            key("num-levels")
                    .intType()
                    .noDefaultValue()
                    .withDescription(
                            "Total level number, for example, there are 3 levels, including 0,1,2 levels.");

    public static final ConfigOption<Boolean> COMMIT_FORCE_COMPACT =
            key("commit.force-compact")
                    .booleanType()
                    .defaultValue(false)
                    .withDescription("Whether to force a compaction before commit.");

    public static final ConfigOption<Integer> COMPACTION_MAX_SIZE_AMPLIFICATION_PERCENT =
            key("compaction.max-size-amplification-percent")
                    .intType()
                    .defaultValue(200)
                    .withDescription(
                            "The size amplification is defined as the amount (in percentage) of additional storage "
                                    + "needed to store a single byte of data in the merge tree for changelog mode table.");

    public static final ConfigOption<Integer> COMPACTION_SIZE_RATIO =
            key("compaction.size-ratio")
                    .intType()
                    .defaultValue(1)
                    .withDescription(
                            "Percentage flexibility while comparing sorted run size for changelog mode table. If the candidate sorted run(s) "
                                    + "size is 1% smaller than the next sorted run's size, then include next sorted run "
                                    + "into this candidate set.");

    public static final ConfigOption<Integer> COMPACTION_MIN_FILE_NUM =
            key("compaction.min.file-num")
                    .intType()
                    .defaultValue(5)
                    .withDescription(
                            "For file set [f_0,...,f_N], the minimum file number which satisfies "
                                    + "sum(size(f_i)) >= targetFileSize to trigger a compaction for "
                                    + "append-only table. This value avoids almost-full-file to be compacted, "
                                    + "which is not cost-effective.");

    public static final ConfigOption<Integer> COMPACTION_MAX_FILE_NUM =
            key("compaction.early-max.file-num")
                    .intType()
                    .defaultValue(50)
                    .withDescription(
                            "For file set [f_0,...,f_N], the maximum file number to trigger a compaction "
                                    + "for append-only table, even if sum(size(f_i)) < targetFileSize. This value "
                                    + "avoids pending too much small files, which slows down the performance.");

    public static final ConfigOption<Integer> COMPACTION_MAX_SORTED_RUN_NUM =
            key("compaction.max-sorted-run-num")
                    .intType()
                    .defaultValue(Integer.MAX_VALUE)
                    .withDescription(
                            "The maximum sorted run number to pick for compaction. "
                                    + "This value avoids merging too much sorted runs at the same time during compaction, "
                                    + "which may lead to OutOfMemoryError.");

    public static final ConfigOption<ChangelogProducer> CHANGELOG_PRODUCER =
            key("changelog-producer")
                    .enumType(ChangelogProducer.class)
                    .defaultValue(ChangelogProducer.NONE)
                    .withDescription(
                            "Whether to double write to a changelog file. "
                                    + "This changelog file keeps the details of data changes, "
                                    + "it can be read directly during stream reads.");

    @Immutable
    public static final ConfigOption<String> SEQUENCE_FIELD =
            key("sequence.field")
                    .stringType()
                    .noDefaultValue()
                    .withDescription(
                            "The field that generates the sequence number for primary key table,"
                                    + " the sequence number determines which data is the most recent.");

    public static final ConfigOption<StartupMode> SCAN_MODE =
            key("scan.mode")
                    .enumType(StartupMode.class)
                    .defaultValue(StartupMode.DEFAULT)
                    .withDeprecatedKeys("log.scan")
                    .withDescription("Specify the scanning behavior of the source.");

    public static final ConfigOption<Long> SCAN_TIMESTAMP_MILLIS =
            key("scan.timestamp-millis")
                    .longType()
                    .noDefaultValue()
                    .withDeprecatedKeys("log.scan.timestamp-millis")
                    .withDescription(
                            "Optional timestamp used in case of \"from-timestamp\" scan mode.");

    public static final ConfigOption<Long> SCAN_SNAPSHOT_ID =
            key("scan.snapshot-id")
                    .longType()
                    .noDefaultValue()
                    .withDescription(
                            "Optional snapshot id used in case of \"from-snapshot\" or \"from-snapshot-full\" scan mode");

    public static final ConfigOption<Long> SCAN_BOUNDED_WATERMARK =
            key("scan.bounded.watermark")
                    .longType()
                    .noDefaultValue()
                    .withDescription(
                            "End condition \"watermark\" for bounded streaming mode. Stream"
                                    + " reading will end when a larger watermark snapshot is encountered.");

    public static final ConfigOption<LogConsistency> LOG_CONSISTENCY =
            key("log.consistency")
                    .enumType(LogConsistency.class)
                    .defaultValue(LogConsistency.TRANSACTIONAL)
                    .withDescription("Specify the log consistency mode for table.");

    public static final ConfigOption<LogChangelogMode> LOG_CHANGELOG_MODE =
            key("log.changelog-mode")
                    .enumType(LogChangelogMode.class)
                    .defaultValue(LogChangelogMode.AUTO)
                    .withDescription("Specify the log changelog mode for table.");

    public static final ConfigOption<Boolean> LOG_SCAN_REMOVE_NORMALIZE =
            key("log.scan.remove-normalize")
                    .booleanType()
                    .defaultValue(false)
                    .withDescription(
                            "Whether to force the removal of the normalize node when streaming read."
                                    + " Note: This is dangerous and is likely to cause data errors if downstream"
                                    + " is used to calculate aggregation and the input is not complete changelog.");

    public static final ConfigOption<String> LOG_KEY_FORMAT =
            key("log.key.format")
                    .stringType()
                    .defaultValue("json")
                    .withDescription(
                            "Specify the key message format of log system with primary key.");

    public static final ConfigOption<String> LOG_FORMAT =
            key("log.format")
                    .stringType()
                    .defaultValue("debezium-json")
                    .withDescription("Specify the message format of log system.");

    public static final ConfigOption<Boolean> AUTO_CREATE =
            key("auto-create")
                    .booleanType()
                    .defaultValue(false)
                    .withDescription(
                            "Whether to create underlying storage when reading and writing the table.");

    public static final ConfigOption<Boolean> STREAMING_READ_OVERWRITE =
            key("streaming-read-overwrite")
                    .booleanType()
                    .defaultValue(false)
                    .withDescription(
                            "Whether to read the changes from overwrite in streaming mode.");

    public static final ConfigOption<Boolean> DYNAMIC_PARTITION_OVERWRITE =
            key("dynamic-partition-overwrite")
                    .booleanType()
                    .defaultValue(true)
                    .withDescription(
                            "Whether only overwrite dynamic partition when overwriting a partitioned table with "
                                    + "dynamic partition columns. Works only when the table has partition keys.");

    public static final ConfigOption<Duration> PARTITION_EXPIRATION_TIME =
            key("partition.expiration-time")
                    .durationType()
                    .noDefaultValue()
                    .withDescription(
                            "The expiration interval of a partition. A partition will be expired if"
                                    + " it‘s lifetime is over this value. Partition time is extracted from"
                                    + " the partition value.");

    public static final ConfigOption<Duration> PARTITION_EXPIRATION_CHECK_INTERVAL =
            key("partition.expiration-check-interval")
                    .durationType()
                    .defaultValue(Duration.ofHours(1))
                    .withDescription("The check interval of partition expiration.");

    public static final ConfigOption<String> PARTITION_TIMESTAMP_FORMATTER =
            key("partition.timestamp-formatter")
                    .stringType()
                    .noDefaultValue()
                    .withDescription(
                            Description.builder()
                                    .text(
                                            "The formatter to format timestamp from string. It can be used"
                                                    + " with 'partition.timestamp-pattern' to create a formatter"
                                                    + " using the specified value.")
                                    .list(
                                            text(
                                                    "Default formatter is 'yyyy-MM-dd HH:mm:ss' and 'yyyy-MM-dd'."),
                                            text(
                                                    "Supports multiple partition fields like '$year-$month-$day $hour:00:00'."),
                                            text(
                                                    "The timestamp-formatter is compatible with Java's DateTimeFormatter."))
                                    .build());

    public static final ConfigOption<String> PARTITION_TIMESTAMP_PATTERN =
            key("partition.timestamp-pattern")
                    .stringType()
                    .noDefaultValue()
                    .withDescription(
                            Description.builder()
                                    .text(
                                            "You can specify a pattern to get a timestamp from partitions. "
                                                    + "The formatter pattern is defined by 'partition.timestamp-formatter'.")
                                    .list(
                                            text("By default, read from the first field."),
                                            text(
                                                    "If the timestamp in the partition is a single field called 'dt', you can use '$dt'."),
                                            text(
                                                    "If it is spread across multiple fields for year, month, day, and hour,"
                                                            + " you can use '$year-$month-$day $hour:00:00'."),
                                            text(
                                                    "If the timestamp is in fields dt and hour, you can use '$dt "
                                                            + "$hour:00:00'."))
                                    .build());

    public static final ConfigOption<Boolean> SCAN_PLAN_SORT_PARTITION =
            key("scan.plan-sort-partition")
                    .booleanType()
                    .defaultValue(false)
                    .withDescription(
                            Description.builder()
                                    .text(
                                            "Whether to sort plan files by partition fields, this allows you to read"
                                                    + " according to the partition order, even if your partition writes are out of order.")
                                    .linebreak()
                                    .text(
                                            "It is recommended that you use this for streaming read of the 'append-only' table."
                                                    + " By default, streaming read will read the full snapshot first. In order to"
                                                    + " avoid the disorder reading for partitions, you can open this option.")
                                    .build());

    @Immutable
    public static final ConfigOption<String> PRIMARY_KEY =
            key("primary-key")
                    .stringType()
                    .noDefaultValue()
                    .withDescription(
                            "Define primary key by table options, cannot define primary key on DDL and table options at the same time.");

    @Immutable
    public static final ConfigOption<String> PARTITION =
            key("partition")
                    .stringType()
                    .noDefaultValue()
                    .withDescription(
                            "Define partition by table options, cannot define partition on DDL and table options at the same time.");

    public static final ConfigOption<Float> LOOKUP_HASH_LOAD_FACTOR =
            key("lookup.hash-load-factor")
                    .floatType()
                    .defaultValue(0.75F)
                    .withDescription("The index load factor for lookup.");

    public static final ConfigOption<Duration> LOOKUP_CACHE_FILE_RETENTION =
            key("lookup.cache-file-retention")
                    .durationType()
                    .defaultValue(Duration.ofHours(1))
                    .withDescription(
                            "The cached files retention time for lookup. After the file expires,"
                                    + " if there is a need for access, it will be re-read from the DFS to build"
                                    + " an index on the local disk.");

    public static final ConfigOption<MemorySize> LOOKUP_CACHE_MAX_DISK_SIZE =
            key("lookup.cache-max-disk-size")
                    .memoryType()
                    .defaultValue(MemorySize.MAX_VALUE)
                    .withDescription(
                            "Max disk size for lookup cache, you can use this option to limit the use of local disks.");

    public static final ConfigOption<MemorySize> LOOKUP_CACHE_MAX_MEMORY_SIZE =
            key("lookup.cache-max-memory-size")
                    .memoryType()
                    .defaultValue(MemorySize.parse("256 mb"))
                    .withDescription("Max memory size for lookup cache.");

    public static final ConfigOption<Integer> READ_BATCH_SIZE =
            key("read.batch-size")
                    .intType()
                    .defaultValue(1024)
                    .withDescription("Read batch size for orc and parquet.");

<<<<<<< HEAD
    public static final ConfigOption<StreamReadType> STREAMING_READ_FROM =
            key("streaming-read-from")
                    .enumType(StreamReadType.class)
                    .defaultValue(StreamReadType.FILE_STORE)
                    .withDescription(
                            Description.builder()
                                    .text("Read the store type of the paimon table.")
                                    .linebreak()
                                    .linebreak()
                                    .text("Possible values:")
                                    .linebreak()
                                    .list(text("\"file-store\": Will read from the file store"))
                                    .list(
                                            text(
                                                    "\"log-store\":Will read from the file store, the user must configure log.system"))
                                    .build());
=======
    @Deprecated
    @ExcludeFromDocumentation("For compatibility with older versions")
    public static final ConfigOption<Boolean> APPEND_ONLY_ASSERT_DISORDER =
            key("append-only.assert-disorder")
                    .booleanType()
                    .defaultValue(true)
                    .withDescription(
                            "Should assert disorder files, this just for compatibility with older versions.");
>>>>>>> 9ccec6f9

    private final Options options;

    public CoreOptions(Map<String, String> options) {
        this(Options.fromMap(options));
    }

    public CoreOptions(Options options) {
        this.options = options;
    }

    public static CoreOptions fromMap(Map<String, String> options) {
        return new CoreOptions(options);
    }

    public Options toConfiguration() {
        return options;
    }

    public Map<String, String> toMap() {
        return options.toMap();
    }

    public int bucket() {
        return options.get(BUCKET);
    }

    public Path path() {
        return path(options.toMap());
    }

    public static Path path(Map<String, String> options) {
        return new Path(options.get(PATH.key()));
    }

    public static Path path(Options options) {
        return new Path(options.get(PATH));
    }

    public FileFormatType formatType() {
        return options.get(FILE_FORMAT);
    }

    public FileFormat fileFormat() {
        return createFileFormat(options, FILE_FORMAT);
    }

    public FileFormat manifestFormat() {
        return createFileFormat(options, MANIFEST_FORMAT);
    }

    public MemorySize manifestTargetSize() {
        return options.get(MANIFEST_TARGET_FILE_SIZE);
    }

    public String partitionDefaultName() {
        return options.get(PARTITION_DEFAULT_NAME);
    }

    public static FileFormat createFileFormat(
            Options options, ConfigOption<FileFormatType> formatOption) {
        FileFormatType formatIdentifier = options.get(formatOption);
        int readBatchSize = options.get(READ_BATCH_SIZE);
        return FileFormat.fromIdentifier(
                formatIdentifier.toString(),
                new FormatContext(options.removePrefix(formatIdentifier + "."), readBatchSize));
    }

    public Map<Integer, String> fileCompressionPerLevel() {
        Map<String, String> levelCompressions = options.get(FILE_COMPRESSION_PER_LEVEL);
        return levelCompressions.entrySet().stream()
                .collect(Collectors.toMap(e -> Integer.valueOf(e.getKey()), Map.Entry::getValue));
    }

    public int snapshotNumRetainMin() {
        return options.get(SNAPSHOT_NUM_RETAINED_MIN);
    }

    public int snapshotNumRetainMax() {
        return options.get(SNAPSHOT_NUM_RETAINED_MAX);
    }

    public Duration snapshotTimeRetain() {
        return options.get(SNAPSHOT_TIME_RETAINED);
    }

    public int manifestMergeMinCount() {
        return options.get(MANIFEST_MERGE_MIN_COUNT);
    }

    public MergeEngine mergeEngine() {
        return options.get(MERGE_ENGINE);
    }

    public long splitTargetSize() {
        return options.get(SOURCE_SPLIT_TARGET_SIZE).getBytes();
    }

    public long splitOpenFileCost() {
        return options.get(SOURCE_SPLIT_OPEN_FILE_COST).getBytes();
    }

    public long writeBufferSize() {
        return options.get(WRITE_BUFFER_SIZE).getBytes();
    }

    public boolean writeBufferSpillable(boolean usingObjectStore) {
        return options.getOptional(WRITE_BUFFER_SPILLABLE).orElse(usingObjectStore);
    }

    public Duration continuousDiscoveryInterval() {
        return options.get(CONTINUOUS_DISCOVERY_INTERVAL);
    }

    public int localSortMaxNumFileHandles() {
        return options.get(LOCAL_SORT_MAX_NUM_FILE_HANDLES);
    }

    public int pageSize() {
        return (int) options.get(PAGE_SIZE).getBytes();
    }

    public long targetFileSize() {
        return options.get(TARGET_FILE_SIZE).getBytes();
    }

    public int numSortedRunCompactionTrigger() {
        return options.get(NUM_SORTED_RUNS_COMPACTION_TRIGGER);
    }

    public int numSortedRunStopTrigger() {
        Integer stopTrigger = options.get(NUM_SORTED_RUNS_STOP_TRIGGER);
        if (stopTrigger == null) {
            stopTrigger = numSortedRunCompactionTrigger() + 1;
        }
        return Math.max(numSortedRunCompactionTrigger(), stopTrigger);
    }

    public int numLevels() {
        // By default, this ensures that the compaction does not fall to level 0, but at least to
        // level 1
        Integer numLevels = options.get(NUM_LEVELS);
        int expectedRuns =
                maxSortedRunNum() == Integer.MAX_VALUE
                        ? numSortedRunCompactionTrigger()
                        : numSortedRunStopTrigger();
        numLevels = numLevels == null ? expectedRuns + 1 : numLevels;
        return numLevels;
    }

    public boolean commitForceCompact() {
        return options.get(COMMIT_FORCE_COMPACT);
    }

    public int maxSizeAmplificationPercent() {
        return options.get(COMPACTION_MAX_SIZE_AMPLIFICATION_PERCENT);
    }

    public int sortedRunSizeRatio() {
        return options.get(COMPACTION_SIZE_RATIO);
    }

    public int compactionMinFileNum() {
        return options.get(COMPACTION_MIN_FILE_NUM);
    }

    public int compactionMaxFileNum() {
        return options.get(COMPACTION_MAX_FILE_NUM);
    }

    public int maxSortedRunNum() {
        return options.get(COMPACTION_MAX_SORTED_RUN_NUM);
    }

    public ChangelogProducer changelogProducer() {
        return options.get(CHANGELOG_PRODUCER);
    }

    public boolean scanPlanSortPartition() {
        return options.get(SCAN_PLAN_SORT_PARTITION);
    }

    public StartupMode startupMode() {
        return startupMode(options);
    }

    public static StartupMode startupMode(Options options) {
        StartupMode mode = options.get(SCAN_MODE);
        if (mode == StartupMode.DEFAULT) {
            if (options.getOptional(SCAN_TIMESTAMP_MILLIS).isPresent()) {
                return StartupMode.FROM_TIMESTAMP;
            } else if (options.getOptional(SCAN_SNAPSHOT_ID).isPresent()) {
                return StartupMode.FROM_SNAPSHOT;
            } else {
                return StartupMode.LATEST_FULL;
            }
        } else if (mode == StartupMode.FULL) {
            return StartupMode.LATEST_FULL;
        } else {
            return mode;
        }
    }

    public Long scanTimestampMills() {
        return options.get(SCAN_TIMESTAMP_MILLIS);
    }

    public Long scanBoundedWatermark() {
        return options.get(SCAN_BOUNDED_WATERMARK);
    }

    public Long scanSnapshotId() {
        return options.get(SCAN_SNAPSHOT_ID);
    }

    public Optional<String> sequenceField() {
        return options.getOptional(SEQUENCE_FIELD);
    }

    public WriteMode writeMode() {
        return options.get(WRITE_MODE);
    }

    public boolean writeOnly() {
        return options.get(WRITE_ONLY);
    }

    public boolean streamingReadOverwrite() {
        return options.get(STREAMING_READ_OVERWRITE);
    }

    public boolean dynamicPartitionOverwrite() {
        return options.get(DYNAMIC_PARTITION_OVERWRITE);
    }

    public Duration partitionExpireTime() {
        return options.get(PARTITION_EXPIRATION_TIME);
    }

    public Duration partitionExpireCheckInterval() {
        return options.get(PARTITION_EXPIRATION_CHECK_INTERVAL);
    }

    public String partitionTimestampFormatter() {
        return options.get(PARTITION_TIMESTAMP_FORMATTER);
    }

    public String partitionTimestampPattern() {
        return options.get(PARTITION_TIMESTAMP_PATTERN);
    }

    public int readBatchSize() {
        return options.get(READ_BATCH_SIZE);
    }

    public static StreamReadType streamReadType(Options options) {
        return options.get(STREAMING_READ_FROM);
    }

    /** Specifies the merge engine for table with primary key. */
    public enum MergeEngine implements DescribedEnum {
        DEDUPLICATE("deduplicate", "De-duplicate and keep the last row."),

        PARTIAL_UPDATE("partial-update", "Partial update non-null fields."),

        AGGREGATE("aggregation", "Aggregate fields with same primary key.");

        private final String value;
        private final String description;

        MergeEngine(String value, String description) {
            this.value = value;
            this.description = description;
        }

        @Override
        public String toString() {
            return value;
        }

        @Override
        public InlineElement getDescription() {
            return text(description);
        }
    }

    /** Specifies the startup mode for log consumer. */
    public enum StartupMode implements DescribedEnum {
        DEFAULT(
                "default",
                "Determines actual startup mode according to other table properties. "
                        + "If \"scan.timestamp-millis\" is set the actual startup mode will be \"from-timestamp\", "
                        + "and if \"scan.snapshot-id\" is set the actual startup mode will be \"from-snapshot\". "
                        + "Otherwise the actual startup mode will be \"latest-full\"."),

        LATEST_FULL(
                "latest-full",
                "For streaming sources, produces the latest snapshot on the table upon first startup, "
                        + "and continue to read the latest changes. "
                        + "For batch sources, just produce the latest snapshot but does not read new changes."),

        FULL("full", "Deprecated. Same as \"latest-full\"."),

        LATEST(
                "latest",
                "For streaming sources, continuously reads latest changes "
                        + "without producing a snapshot at the beginning. "
                        + "For batch sources, behaves the same as the \"latest-full\" startup mode."),

        COMPACTED_FULL(
                "compacted-full",
                "For streaming sources, produces a snapshot after the latest compaction on the table "
                        + "upon first startup, and continue to read the latest changes. "
                        + "For batch sources, just produce a snapshot after the latest compaction "
                        + "but does not read new changes."),

        FROM_TIMESTAMP(
                "from-timestamp",
                "For streaming sources, continuously reads changes "
                        + "starting from timestamp specified by \"scan.timestamp-millis\", "
                        + "without producing a snapshot at the beginning. "
                        + "For batch sources, produces a snapshot at timestamp specified by \"scan.timestamp-millis\" "
                        + "but does not read new changes."),

        FROM_SNAPSHOT(
                "from-snapshot",
                "For streaming sources, continuously reads changes "
                        + "starting from snapshot specified by \"scan.snapshot-id\", "
                        + "without producing a snapshot at the beginning. For batch sources, "
                        + "produces a snapshot specified by \"scan.snapshot-id\" but does not read new changes."),

        FROM_SNAPSHOT_FULL(
                "from-snapshot-full",
                "For streaming sources, produces from snapshot specified by \"scan.snapshot-id\" "
                        + "on the table upon first startup, and continuously reads changes. For batch sources, "
                        + "produces a snapshot specified by \"scan.snapshot-id\" but does not read new changes.");

        private final String value;
        private final String description;

        StartupMode(String value, String description) {
            this.value = value;
            this.description = description;
        }

        @Override
        public String toString() {
            return value;
        }

        @Override
        public InlineElement getDescription() {
            return text(description);
        }
    }

    /** Specifies the log consistency mode for table. */
    public enum LogConsistency implements DescribedEnum {
        TRANSACTIONAL(
                "transactional",
                "Only the data after the checkpoint can be seen by readers, the latency depends on checkpoint interval."),

        EVENTUAL(
                "eventual",
                "Immediate data visibility, you may see some intermediate states, "
                        + "but eventually the right results will be produced, only works for table with primary key.");

        private final String value;
        private final String description;

        LogConsistency(String value, String description) {
            this.value = value;
            this.description = description;
        }

        @Override
        public String toString() {
            return value;
        }

        @Override
        public InlineElement getDescription() {
            return text(description);
        }
    }

    /** Specifies the log changelog mode for table. */
    public enum LogChangelogMode implements DescribedEnum {
        AUTO("auto", "Upsert for table with primary key, all for table without primary key."),

        ALL("all", "The log system stores all changes including UPDATE_BEFORE."),

        UPSERT(
                "upsert",
                "The log system does not store the UPDATE_BEFORE changes, the log consumed job"
                        + " will automatically add the normalized node, relying on the state"
                        + " to generate the required update_before.");

        private final String value;
        private final String description;

        LogChangelogMode(String value, String description) {
            this.value = value;
            this.description = description;
        }

        @Override
        public String toString() {
            return value;
        }

        @Override
        public InlineElement getDescription() {
            return text(description);
        }
    }

    /** Specifies the changelog producer for table. */
    public enum ChangelogProducer implements DescribedEnum {
        NONE("none", "No changelog file."),

        INPUT(
                "input",
                "Double write to a changelog file when flushing memory table, the changelog is from input."),

        FULL_COMPACTION("full-compaction", "Generate changelog files with each full compaction."),

        LOOKUP(
                "lookup",
                "Generate changelog files through 'lookup' before committing the data writing.");

        private final String value;
        private final String description;

        ChangelogProducer(String value, String description) {
            this.value = value;
            this.description = description;
        }

        @Override
        public String toString() {
            return value;
        }

        @Override
        public InlineElement getDescription() {
            return text(description);
        }
    }

    /** Specifies the file format type for store. */
    public enum FileFormatType implements DescribedEnum {
        ORC("orc", "ORC file format."),
        PARQUET("parquet", "Parquet file format."),
        AVRO("avro", "Avro file format.");

        private final String value;
        private final String description;

        FileFormatType(String value, String description) {
            this.value = value;
            this.description = description;
        }

        @Override
        public String toString() {
            return value;
        }

        @Override
        public InlineElement getDescription() {
            return text(description);
        }

        @VisibleForTesting
        public static FileFormatType fromValue(String value) {
            for (FileFormatType formatType : FileFormatType.values()) {
                if (formatType.value.equals(value)) {
                    return formatType;
                }
            }
            throw new IllegalArgumentException(
                    String.format(
                            "Invalid format type %s, only support [%s]",
                            value,
                            StringUtils.join(
                                    Arrays.stream(FileFormatType.values()).iterator(), ",")));
        }
    }

    /** Specifies the type for streaming read. */
    public enum StreamReadType implements DescribedEnum {
        LOG_STORE("log-store", "Read from log store such as kafka."),
        FILE_STORE("file-store", "Read from file store.");

        private final String value;
        private final String description;

        StreamReadType(String value, String description) {
            this.value = value;
            this.description = description;
        }

        @Override
        public String toString() {
            return value;
        }

        @Override
        public InlineElement getDescription() {
            return text(description);
        }

        @VisibleForTesting
        public static StreamReadType fromValue(String value) {
            for (StreamReadType formatType : StreamReadType.values()) {
                if (formatType.value.equals(value)) {
                    return formatType;
                }
            }
            throw new IllegalArgumentException(
                    String.format(
                            "Invalid format type %s, only support [%s]",
                            value,
                            StringUtils.join(
                                    Arrays.stream(StreamReadType.values()).iterator(), ",")));
        }
    }

    /**
     * Set the default values of the {@link CoreOptions} via the given {@link Options}.
     *
     * @param options the options to set default values
     */
    public static void setDefaultValues(Options options) {
        if (options.contains(SCAN_TIMESTAMP_MILLIS) && !options.contains(SCAN_MODE)) {
            options.set(SCAN_MODE, StartupMode.FROM_TIMESTAMP);
        }

        if (options.contains(SCAN_SNAPSHOT_ID) && !options.contains(SCAN_MODE)) {
            options.set(SCAN_MODE, StartupMode.FROM_SNAPSHOT);
        }
    }

    public static List<ConfigOption<?>> getOptions() {
        final Field[] fields = CoreOptions.class.getFields();
        final List<ConfigOption<?>> list = new ArrayList<>(fields.length);
        for (Field field : fields) {
            if (ConfigOption.class.isAssignableFrom(field.getType())) {
                try {
                    list.add((ConfigOption<?>) field.get(CoreOptions.class));
                } catch (IllegalAccessException e) {
                    throw new RuntimeException(e);
                }
            }
        }
        return list;
    }

    public static Set<String> getImmutableOptionKeys() {
        final Field[] fields = CoreOptions.class.getFields();
        final Set<String> immutableKeys = new HashSet<>(fields.length);
        for (Field field : fields) {
            if (ConfigOption.class.isAssignableFrom(field.getType())
                    && field.getAnnotation(Immutable.class) != null) {
                try {
                    immutableKeys.add(((ConfigOption<?>) field.get(CoreOptions.class)).key());
                } catch (IllegalAccessException e) {
                    throw new RuntimeException(e);
                }
            }
        }
        return immutableKeys;
    }
}<|MERGE_RESOLUTION|>--- conflicted
+++ resolved
@@ -542,7 +542,15 @@
                     .defaultValue(1024)
                     .withDescription("Read batch size for orc and parquet.");
 
-<<<<<<< HEAD
+    @Deprecated
+    @ExcludeFromDocumentation("For compatibility with older versions")
+    public static final ConfigOption<Boolean> APPEND_ONLY_ASSERT_DISORDER =
+            key("append-only.assert-disorder")
+                    .booleanType()
+                    .defaultValue(true)
+                    .withDescription(
+                            "Should assert disorder files, this just for compatibility with older versions.");
+
     public static final ConfigOption<StreamReadType> STREAMING_READ_FROM =
             key("streaming-read-from")
                     .enumType(StreamReadType.class)
@@ -559,16 +567,6 @@
                                             text(
                                                     "\"log-store\":Will read from the file store, the user must configure log.system"))
                                     .build());
-=======
-    @Deprecated
-    @ExcludeFromDocumentation("For compatibility with older versions")
-    public static final ConfigOption<Boolean> APPEND_ONLY_ASSERT_DISORDER =
-            key("append-only.assert-disorder")
-                    .booleanType()
-                    .defaultValue(true)
-                    .withDescription(
-                            "Should assert disorder files, this just for compatibility with older versions.");
->>>>>>> 9ccec6f9
 
     private final Options options;
 
