--- conflicted
+++ resolved
@@ -20,7 +20,6 @@
 
 import org.apache.paimon.annotation.VisibleForTesting;
 import org.apache.paimon.operation.Lock;
-import org.apache.paimon.schema.TableSchema;
 import org.apache.paimon.table.FileStoreTable;
 
 import org.apache.flink.streaming.api.datastream.DataStream;
@@ -84,20 +83,9 @@
     }
 
     public DataStreamSink<?> build() {
-<<<<<<< HEAD
-        TableSchema schema = table.schema();
-        boolean shuffleByPartitionEnable =
-                table.coreOptions()
-                        .toConfiguration()
-                        .get(FlinkConnectorOptions.SINK_SHUFFLE_BY_PARTITION);
-        BucketingStreamPartitioner<RowData> partitioner =
-                new BucketingStreamPartitioner<>(
-                        new ChannelComputerProvider(schema, shuffleByPartitionEnable));
-=======
         BucketingStreamPartitioner<RowData> partitioner =
                 new BucketingStreamPartitioner<>(
                         new RowDataChannelComputer(table.schema(), logSinkFunction != null));
->>>>>>> 9448c162
         PartitionTransformation<RowData> partitioned =
                 new PartitionTransformation<>(input.getTransformation(), partitioner);
         if (parallelism != null) {
@@ -111,32 +99,4 @@
                 ? sink.sinkFrom(new DataStream<>(env, partitioned), commitUser, sinkProvider)
                 : sink.sinkFrom(new DataStream<>(env, partitioned));
     }
-
-    private static class ChannelComputerProvider
-            implements AbstractChannelComputer.Provider<RowData> {
-
-        private static final long serialVersionUID = 1L;
-
-        private final TableSchema schema;
-        private final boolean shuffleByPartitionEnable;
-
-        private ChannelComputerProvider(TableSchema schema, boolean shuffleByPartitionEnable) {
-            this.schema = schema;
-            this.shuffleByPartitionEnable = shuffleByPartitionEnable;
-        }
-
-        @Override
-        public AbstractChannelComputer<RowData> provide(int numChannels) {
-            return new RowDataChannelComputer(numChannels, schema, shuffleByPartitionEnable);
-        }
-
-        @Override
-        public String toString() {
-            if (shuffleByPartitionEnable) {
-                return "HASH[bucket, partition]";
-            } else {
-                return "HASH[bucket]";
-            }
-        }
-    }
 }