/*
 * Licensed to the Apache Software Foundation (ASF) under one
 * or more contributor license agreements.  See the NOTICE file
 * distributed with this work for additional information
 * regarding copyright ownership.  The ASF licenses this file
 * to you under the Apache License, Version 2.0 (the
 * "License"); you may not use this file except in compliance
 * with the License.  You may obtain a copy of the License at
 *
 *     http://www.apache.org/licenses/LICENSE-2.0
 *
 * Unless required by applicable law or agreed to in writing, software
 * distributed under the License is distributed on an "AS IS" BASIS,
 * WITHOUT WARRANTIES OR CONDITIONS OF ANY KIND, either express or implied.
 * See the License for the specific language governing permissions and
 * limitations under the License.
 */

package org.apache.paimon.flink.sink.cdc;

<<<<<<< HEAD
import org.apache.paimon.flink.FlinkConnectorOptions;
import org.apache.paimon.flink.sink.AbstractChannelComputer;
import org.apache.paimon.flink.sink.BucketingStreamPartitioner;
import org.apache.paimon.flink.sink.LogSinkFunction;
=======
import org.apache.paimon.flink.sink.BucketingStreamPartitioner;
>>>>>>> 9448c162
import org.apache.paimon.flink.utils.SingleOutputStreamOperatorUtils;
import org.apache.paimon.operation.Lock;
import org.apache.paimon.schema.SchemaManager;
import org.apache.paimon.schema.TableSchema;
import org.apache.paimon.table.FileStoreTable;
import org.apache.paimon.utils.Preconditions;

import org.apache.flink.streaming.api.datastream.DataStream;
import org.apache.flink.streaming.api.datastream.DataStreamSink;
import org.apache.flink.streaming.api.datastream.SingleOutputStreamOperator;
import org.apache.flink.streaming.api.environment.StreamExecutionEnvironment;
import org.apache.flink.streaming.api.transformations.PartitionTransformation;

import javax.annotation.Nullable;

/**
 * Builder for {@link FlinkCdcSink}.
 *
 * @param <T> CDC change event type
 */
public class FlinkCdcSinkBuilder<T> {

    private DataStream<T> input = null;
    private EventParser.Factory<T> parserFactory = null;
    private FileStoreTable table = null;
    private Lock.Factory lockFactory = Lock.emptyFactory();

    @Nullable private Integer parallelism;

    public FlinkCdcSinkBuilder<T> withInput(DataStream<T> input) {
        this.input = input;
        return this;
    }

    public FlinkCdcSinkBuilder<T> withParserFactory(EventParser.Factory<T> parserFactory) {
        this.parserFactory = parserFactory;
        return this;
    }

    public FlinkCdcSinkBuilder<T> withTable(FileStoreTable table) {
        this.table = table;
        return this;
    }

    public FlinkCdcSinkBuilder<T> withLockFactory(Lock.Factory lockFactory) {
        this.lockFactory = lockFactory;
        return this;
    }

    public FlinkCdcSinkBuilder<T> withParallelism(@Nullable Integer parallelism) {
        this.parallelism = parallelism;
        return this;
    }

    public DataStreamSink<?> build() {
        Preconditions.checkNotNull(input);
        Preconditions.checkNotNull(parserFactory);
        Preconditions.checkNotNull(table);

        SingleOutputStreamOperator<CdcRecord> parsed =
                input.forward()
                        .process(new CdcParsingProcessFunction<>(parserFactory))
                        .setParallelism(input.getParallelism());

        DataStream<Void> schemaChangeProcessFunction =
                SingleOutputStreamOperatorUtils.getSideOutput(
                                parsed, CdcParsingProcessFunction.SCHEMA_CHANGE_OUTPUT_TAG)
                        .process(
                                new SchemaChangeProcessFunction(
                                        new SchemaManager(table.fileIO(), table.location())));
        schemaChangeProcessFunction.getTransformation().setParallelism(1);

<<<<<<< HEAD
        TableSchema schema = table.schema();
        boolean shuffleByPartitionEnable =
                table.coreOptions()
                        .toConfiguration()
                        .get(FlinkConnectorOptions.SINK_SHUFFLE_BY_PARTITION);
        BucketingStreamPartitioner<CdcRecord> partitioner =
                new BucketingStreamPartitioner<>(
                        new ChannelComputerProvider(schema, shuffleByPartitionEnable));
=======
        BucketingStreamPartitioner<CdcRecord> partitioner =
                new BucketingStreamPartitioner<>(new CdcRecordChannelComputer(table.schema()));
>>>>>>> 9448c162
        PartitionTransformation<CdcRecord> partitioned =
                new PartitionTransformation<>(parsed.getTransformation(), partitioner);
        if (parallelism != null) {
            partitioned.setParallelism(parallelism);
        }

        StreamExecutionEnvironment env = input.getExecutionEnvironment();
        FlinkCdcSink sink = new FlinkCdcSink(table, lockFactory);
        return sink.sinkFrom(new DataStream<>(env, partitioned));
    }

    private static class ChannelComputerProvider
            implements AbstractChannelComputer.Provider<CdcRecord> {

        private static final long serialVersionUID = 1L;

        private final TableSchema schema;
        private final boolean shuffleByPartitionEnable;

        private ChannelComputerProvider(TableSchema schema, boolean shuffleByPartitionEnable) {
            this.schema = schema;
            this.shuffleByPartitionEnable = shuffleByPartitionEnable;
        }

        @Override
        public AbstractChannelComputer<CdcRecord> provide(int numChannels) {
            return new CdcRecordChannelComputer(numChannels, schema, shuffleByPartitionEnable);
        }

        @Override
        public String toString() {
            if (shuffleByPartitionEnable) {
                return "HASH[bucket, partition]";
            } else {
                return "HASH[bucket]";
            }
        }
    }
}<|MERGE_RESOLUTION|>--- conflicted
+++ resolved
@@ -18,18 +18,10 @@
 
 package org.apache.paimon.flink.sink.cdc;
 
-<<<<<<< HEAD
-import org.apache.paimon.flink.FlinkConnectorOptions;
-import org.apache.paimon.flink.sink.AbstractChannelComputer;
 import org.apache.paimon.flink.sink.BucketingStreamPartitioner;
-import org.apache.paimon.flink.sink.LogSinkFunction;
-=======
-import org.apache.paimon.flink.sink.BucketingStreamPartitioner;
->>>>>>> 9448c162
 import org.apache.paimon.flink.utils.SingleOutputStreamOperatorUtils;
 import org.apache.paimon.operation.Lock;
 import org.apache.paimon.schema.SchemaManager;
-import org.apache.paimon.schema.TableSchema;
 import org.apache.paimon.table.FileStoreTable;
 import org.apache.paimon.utils.Preconditions;
 
@@ -98,19 +90,8 @@
                                         new SchemaManager(table.fileIO(), table.location())));
         schemaChangeProcessFunction.getTransformation().setParallelism(1);
 
-<<<<<<< HEAD
-        TableSchema schema = table.schema();
-        boolean shuffleByPartitionEnable =
-                table.coreOptions()
-                        .toConfiguration()
-                        .get(FlinkConnectorOptions.SINK_SHUFFLE_BY_PARTITION);
-        BucketingStreamPartitioner<CdcRecord> partitioner =
-                new BucketingStreamPartitioner<>(
-                        new ChannelComputerProvider(schema, shuffleByPartitionEnable));
-=======
         BucketingStreamPartitioner<CdcRecord> partitioner =
                 new BucketingStreamPartitioner<>(new CdcRecordChannelComputer(table.schema()));
->>>>>>> 9448c162
         PartitionTransformation<CdcRecord> partitioned =
                 new PartitionTransformation<>(parsed.getTransformation(), partitioner);
         if (parallelism != null) {
@@ -121,32 +102,4 @@
         FlinkCdcSink sink = new FlinkCdcSink(table, lockFactory);
         return sink.sinkFrom(new DataStream<>(env, partitioned));
     }
-
-    private static class ChannelComputerProvider
-            implements AbstractChannelComputer.Provider<CdcRecord> {
-
-        private static final long serialVersionUID = 1L;
-
-        private final TableSchema schema;
-        private final boolean shuffleByPartitionEnable;
-
-        private ChannelComputerProvider(TableSchema schema, boolean shuffleByPartitionEnable) {
-            this.schema = schema;
-            this.shuffleByPartitionEnable = shuffleByPartitionEnable;
-        }
-
-        @Override
-        public AbstractChannelComputer<CdcRecord> provide(int numChannels) {
-            return new CdcRecordChannelComputer(numChannels, schema, shuffleByPartitionEnable);
-        }
-
-        @Override
-        public String toString() {
-            if (shuffleByPartitionEnable) {
-                return "HASH[bucket, partition]";
-            } else {
-                return "HASH[bucket]";
-            }
-        }
-    }
 }